--- conflicted
+++ resolved
@@ -15,8 +15,6 @@
 	"sync"
 	"time"
 
-	"github.com/SevereCloud/vksdk/internal"
-
 	"github.com/SevereCloud/vksdk/api/errors"
 	"github.com/SevereCloud/vksdk/object"
 )
@@ -80,16 +78,16 @@
 
 // VK struct
 type VK struct {
-	MethodURL string
-	Version   string
-	Client    *http.Client
-	Limit     int
-	Handler   func(method string, params Params) (Response, error)
-
-	tokenPool internal.TokenPool
-	mux       sync.Mutex
-	lastTime  time.Time
-	rps       int
+	MethodURL   string
+	AccessToken string
+	Version     string
+	Client      *http.Client
+	Limit       int
+	Handler     func(method string, params Params) (Response, error)
+
+	mux         sync.Mutex
+	lastTime    time.Time
+	rps         int
 }
 
 // Error struct VK
@@ -124,17 +122,17 @@
 // HTTP Client by setting the VK.Client value.
 //
 // This set limit 20 requests per second.
-func Init(tokens ...string) *VK {
+func Init(token string) *VK {
 	var vk VK
-	vk.tokenPool = internal.NewTokenPool(tokens...)
+	vk.AccessToken = token
+	vk.Version = Version
 	
-	vk.Version = Version
 	vk.Handler = vk.defaultHandler
 
 	// TODO: remove in v2
 	vk.MethodURL = APIMethodURL
 	vk.Client = http.DefaultClient
-	vk.Limit = LimitGroupToken * len(tokens)
+	vk.Limit = LimitGroupToken
 
 	return &vk
 }
@@ -213,10 +211,6 @@
 //
 // TODO: remove in v2
 func (vk *VK) Request(method string, params Params) ([]byte, error) {
-<<<<<<< HEAD
-	params["access_token"] = vk.tokenPool.Get()
-	params["v"] = vk.Version
-=======
 	if _, ok := params["access_token"]; !ok {
 		params["access_token"] = vk.AccessToken
 	}
@@ -224,7 +218,6 @@
 	if _, ok := params["v"]; !ok {
 		params["v"] = vk.Version
 	}
->>>>>>> 8eddaf11
 
 	resp, err := vk.Handler(method, params)
 
@@ -247,7 +240,7 @@
 func (vk *VK) Execute(code string, obj interface{}) error {
 	params := Params{
 		"code":         code,
-		"access_token": vk.tokenPool.Get(),
+		"access_token": vk.AccessToken,
 		"v":            vk.Version,
 	}
 
